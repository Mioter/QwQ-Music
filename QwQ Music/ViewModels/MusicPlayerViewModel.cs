--- conflicted
+++ resolved
@@ -37,26 +37,16 @@
         get => (int)(Volume * 100);
         set => Volume = Math.Clamp(value / 100f, 0f, 1.0f);
     }
-<<<<<<< HEAD
-
-    private AudioPlay AudioPlay { get; } = new();
-    private int CurrentIndex => Playlist.MusicItems.IndexOf(CurrentMusicItem);
-=======
     
     private readonly AudioPlay _audioPlay = new();
     private int CurrentIndex => MusicPlaylist.IndexOf(CurrentMusicItem);
->>>>>>> 53dcc420
     public static MusicPlayerViewModel Instance => _instance.Value;
     public SoundEffectConfigModel SoundEffectConfigModel { get; set; } = null!;
 
-<<<<<<< HEAD
-    partial void OnVolumeChanged(float value) { AudioPlay.SetVolume(value); }
-=======
     partial void OnVolumeChanged(float value)
     {
         _audioPlay.SetVolume(value);
     }
->>>>>>> 53dcc420
 
     public event EventHandler<bool>? PlaybackStateChanged;
     public event EventHandler<MusicItemModel>? CurrentMusicItemChanged;
@@ -67,14 +57,6 @@
         InitializeMusicItemAsync().ConfigureAwait(false);
     }
 
-<<<<<<< HEAD
-=======
-    private async Task InitializeConfigInfoAsync()
-    {
-        VolumePercent = await LoadVolumeConfigAsync();
-        await LoadSoundEffectConfigAsync();
-    }
->>>>>>> 53dcc420
 
     private async Task InitializeMusicItemAsync() {
         try {
@@ -95,40 +77,22 @@
         _isAutoChange = false;
     }
 
-<<<<<<< HEAD
     private void AudioPlayOnPlaybackCompleted(object? sender, EventArgs e) {
         CurrentMusicItem.Current = TimeSpan.Zero;
-=======
-    private void AudioPlayOnPlaybackCompleted(object? sender, EventArgs e)
-    {
->>>>>>> 53dcc420
         ToggleNextSong();
-        CurrentMusicItem.CurrentDuration = "00:00";
+        CurrentMusicItem.Current = TimeSpan.Zero;
     }
 
     private void UpdatePlaybackState(bool isPlaying) {
         if (isPlaying)
-<<<<<<< HEAD
-            AudioPlay.PlayWithFade(PlayerConfig.FadeInTime); // 淡入
-        else
-            AudioPlay.StopWithFade(PlayerConfig.FadeOutTime); // 淡出
-    }
-
-    [RelayCommand]
-    private void TogglePlayback() {
-        if (Playlist.Count == 0) Playlist.MusicItems = MusicItems;
-=======
             _audioPlay.PlayWithFade(); // 1秒淡入
         else
             _audioPlay.StopWithFade(); // 1秒淡出
     }
 
     [RelayCommand]
-    private void TogglePlayback()
-    {
-        if (MusicPlaylist.Count == 0)
-            MusicPlaylist = new ObservableCollection<MusicItemModel>(MusicItems) ;
->>>>>>> 53dcc420
+    private void TogglePlayback() {
+        if (Playlist.Count == 0) Playlist.MusicItems = MusicItems;
 
         if (FallbackMusicItem()) return;
 
@@ -183,9 +147,6 @@
 
     [RelayCommand] private void RemoveInMusicList(MusicItemModel musicItem) { Playlist.MusicItems.Remove(musicItem); }
 
-<<<<<<< HEAD
-    partial void OnIsPlayingChanged(bool value) { PlaybackStateChanged?.Invoke(this, value); }
-=======
     [RelayCommand]
     private void ClearMusicItemCurrentDuration(MusicItemModel musicItem)
     {
@@ -204,7 +165,6 @@
     {
         PlaybackStateChanged?.Invoke(this, value);
     }
->>>>>>> 53dcc420
 
     partial void OnMusicItemsChanged(ObservableCollection<MusicItemModel> value) {
         MusicItemsChanged?.Invoke(this, value);
@@ -226,11 +186,7 @@
                 _audioPlay.SetAudioTrack(CurrentMusicItem.FilePath, value, CurrentMusicItem.ReplayGain);
         }
     }
-<<<<<<< HEAD
     
-    public void CleanupAndRelease() {
-=======
-
     private async Task<int> LoadVolumeConfigAsync()
     {
         var info = await ConfigInfoModel();
@@ -276,14 +232,12 @@
 
     public void CleanupAndRelease()
     {
->>>>>>> 53dcc420
         IsPlaying = false;
         _audioPlay.Stop();
         _audioPlay.PositionChanged -= OnPositionChanged;
     }
 
 
-<<<<<<< HEAD
     public void SetCurrentMusicItem(MusicItemModel musicItem, bool restart = false) {
         if (Playlist.MusicItems.IndexOf(musicItem) == -1) { Playlist.MusicItems = MusicItems; }
 
@@ -293,40 +247,13 @@
         CurrentMusicItem = musicItem;
         if (restart) { CurrentDurationInSeconds = 0; } else {
             CurrentDurationInSeconds = CurrentMusicItem.Current.TotalSeconds;
-            if (Math.Abs(CurrentMusicItem.Duration.TotalSeconds - CurrentDurationInSeconds) < 0.1) {
-=======
-    public void SetCurrentMusicItem(MusicItemModel musicItem, bool restart = false)
-    {
-        if (MusicPlaylist.IndexOf(musicItem) == -1)
-        {
-            MusicPlaylist = new ObservableCollection<MusicItemModel>(MusicItems) ;
-        }
-
-        if (musicItem.FilePath == null || musicItem.Equals(CurrentMusicItem) && !restart) return;
-
-        musicItem.ReplayGain ??= MultiChannelReplayGain.CalculateMultiChannelReplayGain(musicItem.FilePath);
-
-        CurrentMusicItem = musicItem;
-        if (restart)
-        {
-            CurrentDurationInSeconds = 0;
-        }
-        else
-        {
-            CurrentDurationInSeconds = CurrentMusicItem.CurrentDuration.ParseSeconds();
-            if (Math.Abs(CurrentMusicItem.TotalDuration.ParseSeconds() - CurrentDurationInSeconds) < 0.5)
-            {
->>>>>>> 53dcc420
+            if (Math.Abs(CurrentMusicItem.Duration.TotalSeconds - CurrentDurationInSeconds) < 0.5) {
                 CurrentDurationInSeconds = 0; // 如果将播放的音乐已播放至结尾，则使已播放进度归零
             }
         }
 
         CurrentMusicItemChanged?.Invoke(this, musicItem);
-<<<<<<< HEAD
         AudioPlay.SetAudioTrack(musicItem.FilePath, CurrentDurationInSeconds, musicItem.Gain);
-=======
-        _audioPlay.SetAudioTrack(musicItem.FilePath, CurrentDurationInSeconds, musicItem.ReplayGain);
->>>>>>> 53dcc420
     }
 
     private int GetNextIndex(int current) { return (current + 1) % Playlist.Count; }
