﻿using System;
using System.Collections.Generic;
using Avalonia.Controls;
using CommunityToolkit.Mvvm.ComponentModel;
using CommunityToolkit.Mvvm.Input;
using QwQ_Music.Pages;
using static QwQ_Music.Models.LanguageModel;

namespace QwQ_Music.ViewModels;

<<<<<<< HEAD
public partial class MainWindowViewModel : ViewModelBase {
    private readonly Dictionary<int, UserControl> _textToPageDictionary = new() {
        [0] = new MusicPage { DataContext = new MusicPageViewModel(), },
        [1] = new ClassificationPage { DataContext = new ClassificationPageViewModel() },
        [2] = new StatisticsPage { DataContext = new StatisticsPageViewModel() },
        [3] = new ConfigMainPage { DataContext = new ConfigPageViewModel() }
    };



   public static string MusicName => Lang[nameof(MusicName)];
    public static string ClassificationName => Lang[nameof(ClassificationName)];
    public static string StatisticsName => Lang[nameof(StatisticsName)];
    public static string SettingsName => Lang[nameof(SettingsName)];

=======
public partial class MainWindowViewModel : ViewModelBase
{
    
>>>>>>> 53dcc420
    [ObservableProperty] private bool _isMusicPlayerTrayVisible = true;

    [ObservableProperty] [NotifyPropertyChangedFor(nameof(IsBackgroundLayerVisible))]
    private bool _isMusicPlayListVisible;

    [ObservableProperty] private bool _isNavigationExpand = true;

    [ObservableProperty] private bool _isWindowMaximizedOrFullScreen;

    [ObservableProperty] private WindowState _mainWindowState;

    [ObservableProperty] private double _musicPlayerTrayYaxisOffset;

    [ObservableProperty] private double _musicPlayListXaxisOffset;

    [ObservableProperty] private double _navigationBarWidth;
<<<<<<< HEAD

    [ObservableProperty] private int? _navigationSelectedIndex;
=======
    
>>>>>>> 53dcc420

    [ObservableProperty] private UserControl? _pageContent;

    public bool IsBackgroundLayerVisible =>
/*if(false) // 暂且如此，待后续添加控制逻辑
        return IsMusicPlayListVisible;*/
        false;

    public MainWindowViewModel() { SetNavigationBarWidth(); }

    partial void OnMusicPlayListXaxisOffsetChanging(double oldValue, double newValue) {
        if (oldValue < newValue || newValue > 0.9) return;

        IsMusicPlayListVisible = false;
        IsMusicPlayListVisible = true;
    }

    partial void OnIsNavigationExpandChanged(bool value) {
        SetNavigationBarWidth(); // 属性变更后调用方法
    }

    partial void OnMainWindowStateChanged(WindowState value) {
        IsWindowMaximizedOrFullScreen = MainWindowState is WindowState.Maximized or WindowState.FullScreen;
        SetNavigationBarWidth();
    }
<<<<<<< HEAD

    partial void OnNavigationSelectedIndexChanged(int? value) { PageContent = _textToPageDictionary[value ?? 0]; }

    [RelayCommand] private void ShowMusicPlaylist() { IsMusicPlayListVisible = !IsMusicPlayListVisible; }

    [RelayCommand] private void GlobalButtonClick() { IsMusicPlayListVisible = false; }


    private void SetNavigationBarWidth() {
        NavigationBarWidth = IsNavigationExpand ? IsWindowMaximizedOrFullScreen ? 200 : 150 : 75;
    }

    public void ManualCleaning() {
        foreach (var userControl in _textToPageDictionary.Values) {
            if (userControl.DataContext is IDisposable disposable) { disposable.Dispose(); }
=======
    
    [RelayCommand]
    private void ShowMusicPlaylist()
    {
        IsMusicPlayListVisible = !IsMusicPlayListVisible;
    }

    [RelayCommand]
    private void GlobalButtonClick()
    {
        IsMusicPlayListVisible = false;
    }
    

    private static int SafeConvertToInt(object? obj)
    {
        return obj switch
        {
            null => 0,
            int intValue => intValue,
            IConvertible convertible => TryConvertToInt(convertible),
            _ => 0,
        };

        static int TryConvertToInt(IConvertible convertible)
        {
            try
            {
                return convertible.ToInt32(null);
            }
            catch
            {
                // 忽略转换异常，返回默认值
                return 0;
            }
>>>>>>> 53dcc420
        }
    }
    
    private void SetNavigationBarWidth()
    {
        NavigationBarWidth = IsNavigationExpand ? IsWindowMaximizedOrFullScreen ? 200 : 150 : 75;
    }
}<|MERGE_RESOLUTION|>--- conflicted
+++ resolved
@@ -8,27 +8,9 @@
 
 namespace QwQ_Music.ViewModels;
 
-<<<<<<< HEAD
-public partial class MainWindowViewModel : ViewModelBase {
-    private readonly Dictionary<int, UserControl> _textToPageDictionary = new() {
-        [0] = new MusicPage { DataContext = new MusicPageViewModel(), },
-        [1] = new ClassificationPage { DataContext = new ClassificationPageViewModel() },
-        [2] = new StatisticsPage { DataContext = new StatisticsPageViewModel() },
-        [3] = new ConfigMainPage { DataContext = new ConfigPageViewModel() }
-    };
-
-
-
-   public static string MusicName => Lang[nameof(MusicName)];
-    public static string ClassificationName => Lang[nameof(ClassificationName)];
-    public static string StatisticsName => Lang[nameof(StatisticsName)];
-    public static string SettingsName => Lang[nameof(SettingsName)];
-
-=======
 public partial class MainWindowViewModel : ViewModelBase
 {
     
->>>>>>> 53dcc420
     [ObservableProperty] private bool _isMusicPlayerTrayVisible = true;
 
     [ObservableProperty] [NotifyPropertyChangedFor(nameof(IsBackgroundLayerVisible))]
@@ -45,12 +27,7 @@
     [ObservableProperty] private double _musicPlayListXaxisOffset;
 
     [ObservableProperty] private double _navigationBarWidth;
-<<<<<<< HEAD
-
-    [ObservableProperty] private int? _navigationSelectedIndex;
-=======
     
->>>>>>> 53dcc420
 
     [ObservableProperty] private UserControl? _pageContent;
 
@@ -76,23 +53,6 @@
         IsWindowMaximizedOrFullScreen = MainWindowState is WindowState.Maximized or WindowState.FullScreen;
         SetNavigationBarWidth();
     }
-<<<<<<< HEAD
-
-    partial void OnNavigationSelectedIndexChanged(int? value) { PageContent = _textToPageDictionary[value ?? 0]; }
-
-    [RelayCommand] private void ShowMusicPlaylist() { IsMusicPlayListVisible = !IsMusicPlayListVisible; }
-
-    [RelayCommand] private void GlobalButtonClick() { IsMusicPlayListVisible = false; }
-
-
-    private void SetNavigationBarWidth() {
-        NavigationBarWidth = IsNavigationExpand ? IsWindowMaximizedOrFullScreen ? 200 : 150 : 75;
-    }
-
-    public void ManualCleaning() {
-        foreach (var userControl in _textToPageDictionary.Values) {
-            if (userControl.DataContext is IDisposable disposable) { disposable.Dispose(); }
-=======
     
     [RelayCommand]
     private void ShowMusicPlaylist()
@@ -128,7 +88,6 @@
                 // 忽略转换异常，返回默认值
                 return 0;
             }
->>>>>>> 53dcc420
         }
     }
     
