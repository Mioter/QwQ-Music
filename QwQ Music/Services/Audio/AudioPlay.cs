using System;
using System.Collections.Generic;
using System.Linq;
using System.Threading;
using System.Timers;
using Avalonia.Threading;
using NAudio.Wave;
using NAudio.Wave.SampleProviders;
using QwQ_Music.Services.Effect;
using Timer = System.Timers.Timer;

namespace QwQ_Music.Services.Audio;

public class AudioPlay : IDisposable
{
    private AudioFileReader? _audioFileReader;
    private DateTime _playStartTime; // 记录播放开始时间
    private DispatcherTimer? _progressTimer;
    private Timer? _fadeOutTimer; // 用于跟踪淡出定时器
    private float _volume = 1.0f;
    private WaveOutEvent? _waveOutEvent;
    private AudioEffectChain? _effectChain;
    private VolumeEffect? _volumeEffect; // 音量控制效果
    private FadeEffect? _fadeEffect; // 淡入淡出效果


    private readonly Dictionary<string, EffectConfig> _userConfigs = new();   // 用户配置存储
    private readonly Lock _lock = new(); // 确保线程安全

    /// <summary>
    /// 设置音量（范围：0.0 到 1.0）
    /// </summary>
    public void SetVolume(float volume)
    {
        _volume = Math.Clamp(volume, 0.0f, 1.0f);
        if (_volumeEffect != null) _volumeEffect.Volume = _volume; // 使用动态参数设置音量
    }

    /// <summary>
    /// 开始播放
    /// </summary>
    public void Play()
    {
        lock (_lock)
        {
            if (_waveOutEvent == null) return;

            // 停止并释放之前的淡出定时器
            StopFadeOutTimer();

            _progressTimer?.Start();
            _waveOutEvent.Play();
            _playStartTime = DateTime.Now; // 记录播放开始时间
        }
    }

    /// <summary>
    /// 暂停播放
    /// </summary>
    public void Pause()
    {
        lock (_lock)
        {
            _waveOutEvent?.Pause();
            _progressTimer?.Stop();
        }
    }

    /// <summary>
    /// 停止播放并释放资源
    /// </summary>
    public void Stop()
    {
        lock (_lock)
        {
            DisposeCurrentTrack();
        }
    }

    /// <summary>
    /// 跳转到指定位置（单位：秒）
    /// </summary>
    public void Seek(double positionInSeconds)
    {
        lock (_lock)
        {
            if (_audioFileReader == null || _waveOutEvent == null) return;

            var targetTime = TimeSpan.FromSeconds(positionInSeconds);
            _audioFileReader.CurrentTime = targetTime > _audioFileReader.TotalTime
                ? _audioFileReader.TotalTime
                : targetTime;
        }
    }

    /// <summary>
    /// 播放进度变化事件
    /// </summary>
    public event EventHandler<double>? PositionChanged;

    /// <summary>
    /// 播放完成事件
    /// </summary>
    public event EventHandler? PlaybackCompleted;

    /// <summary>
    /// 设置音频文件并初始化效果链
    /// </summary>
    public void SetAudioTrack(string filePath, double startingSeconds, float[] channelGains)
    {
        lock (_lock)
        {
            try
            {
                DisposeCurrentTrack();
                InitializeNewTrack(filePath, startingSeconds, channelGains);
                UpdateEffects(_userConfigs); // 应用用户之前的配置
            }
            catch (Exception ex)
            {
                Console.WriteLine($"初始化音轨失败: {ex.Message}");
            }
        }
    }

    /// <summary>
    /// 初始化新音轨
    /// </summary>
    private void InitializeNewTrack(string audioFilePath, double startingSeconds, float[] replayGain)
    {
        _audioFileReader = new AudioFileReader(audioFilePath);

        // 验证增益数组
        int actualChannels = _audioFileReader.WaveFormat.Channels;
        if (replayGain.Length != actualChannels)
        {
            float fallbackGain = replayGain.Length > 0 ? replayGain[0] : 1.0f;
            replayGain = Enumerable.Repeat(fallbackGain, actualChannels).ToArray();
        }

        // 创建基础 Provider
        var offsetProvider = new OffsetSampleProvider(_audioFileReader)
        {
            SkipOver = CalculateSkipOver(startingSeconds, _audioFileReader),
        };

        // 初始化效果链
        _effectChain = new AudioEffectChain(offsetProvider);

        // 添加默认效果器
        AddDefaultEffects(replayGain);

        // 初始化播放器
        _waveOutEvent = new WaveOutEvent
        {
            DesiredLatency = 100, // 设置较低的延迟以提高响应速度
        };
        _waveOutEvent.PlaybackStopped += OnPlaybackStopped;
        _waveOutEvent.Init(_effectChain.GetOutput());

        // 初始化进度定时器
        _progressTimer = new DispatcherTimer
        {
            Interval = TimeSpan.FromMilliseconds(500),
        };
        _progressTimer.Tick += OnProgressTimerTick;
    }

    /// <summary>
    /// 添加默认效果器
    /// </summary>
    private void AddDefaultEffects(float[] replayGain)
    {
        if (_effectChain == null) return;

        // 定义均衡器的频段配置（中心频率和增益）
        var bands = new (float frequency, float gain)[]
        {
            (31.25f, 0), (62.5f, 0), (125f, 0), // 低频段
            (250f, 0), (500f, 0), (1000f, 0), (2000f, 0), // 中频段
            (4000f, 0), (8000f, 0), (16000f, 0), // 高频段
        };

        _effectChain.AddEffect(new MultiChannelReplayGainEffect(replayGain)) // 多声道回放增益
            .AddEffect(new StereoEnhancementEffect()) // 立体声增强
            .AddEffect(new DistortionEffect()) // 失真
            .AddEffect(new ReverbEffect()) // 混响
            .AddEffect(new CompressorEffect()) // 压缩器
            .AddEffect(new EqualizerEffect(bands))  // 均衡器
            .AddEffect(new TremoloEffect()) // 颤音
            .AddEffect(new EchoesEffect()) // 延迟
            .AddEffect(new SpatialEffect()) // 空间
            .AddEffect(new RotatingEffect()) // 环绕
            .AddEffect(new FadeEffect()) // 淡入淡出
            .AddEffect(new VolumeEffect()); // 音量控制

        // 获取效果器实例
        _volumeEffect = _effectChain.GetEffect<VolumeEffect>("Volume");
        _fadeEffect = _effectChain.GetEffect<FadeEffect>("Fade");

        if (_volumeEffect != null) _volumeEffect.Volume = _volume;
    }

    /// <summary>
    /// 动态更新效果器配置
    /// </summary>
    /// <param name="effectsConfig">效果器配置</param>
    public void UpdateEffects(Dictionary<string, EffectConfig> effectsConfig)
    {
        lock (_lock)
        {
            foreach ((string? effectName, var effectConfig) in effectsConfig)
            {
                UpdateSpecificEffects(effectName, effectConfig);
            }
        }
    }

    /// <summary>
    /// 动态更新效果配置
    /// </summary>
    /// <param name="effectName">效果名</param>
    /// <param name="effectConfig">配置</param>
    public void UpdateSpecificEffects(string effectName, EffectConfig effectConfig)
    {
        lock (_lock)
        {
            _userConfigs[effectName] = effectConfig; // 保存用户配置
            
            var effect = _effectChain?.GetEffect<IAudioEffect>(effectName);
            if (effect == null) return;
            // 更新启用状态
            effect.Enabled = effectConfig.Enabled;

            // 更新参数
            foreach (var parameter in effectConfig.Parameters)
            {
                effect.SetParameter(parameter.Key, parameter.Value);
            }
        }
    }
    

    /// <summary>
    /// 刷新播放（变动效果链时调用）
    /// </summary>
    private void RefreshPlayback()
    {
        lock (_lock)
        {
            if (_waveOutEvent == null) return;

            bool wasPlaying = _waveOutEvent.PlaybackState == PlaybackState.Playing;
            _waveOutEvent.Stop();
            _waveOutEvent.Init(_effectChain?.GetOutput());
            if (wasPlaying) _waveOutEvent.Play();
        }
    }

    /// <summary>
    /// 计算跳过的时间
    /// </summary>
    private static TimeSpan CalculateSkipOver(double startingSeconds, AudioFileReader audioFileReader)
    {
        var targetTime = TimeSpan.FromSeconds(startingSeconds);
        return targetTime > audioFileReader.TotalTime ? audioFileReader.TotalTime : targetTime;
    }

    /// <summary>
    /// 释放当前音轨
    /// </summary>
    private void DisposeCurrentTrack()
    {
        lock (_lock)
        {
            _waveOutEvent?.Stop();
            _waveOutEvent?.Dispose();
            _waveOutEvent = null;

            _audioFileReader?.Dispose();
            _audioFileReader = null;

            _effectChain = null;
            _volumeEffect = null;
            _fadeEffect = null;

            // 停止并释放定时器
            StopProgressTimer();
            StopFadeOutTimer();
        }
    }

    /// <summary>
    /// 停止进度定时器
    /// </summary>
    private void StopProgressTimer()
    {
        lock (_lock)
        {
            if (_progressTimer == null) return;

            _progressTimer.Stop();
            _progressTimer.Tick -= OnProgressTimerTick;
            _progressTimer = null;
        }
    }

    /// <summary>
    /// 停止淡出定时器
    /// </summary>
    private void StopFadeOutTimer()
    {
        lock (_lock)
        {
            if (_fadeOutTimer == null) return;

            _fadeOutTimer.Stop();
            _fadeOutTimer.Elapsed -= OnFadeOutTimerElapsed;
            _fadeOutTimer.Dispose();
            _fadeOutTimer = null;
        }
    }

    /// <summary>
    /// 播放停止事件处理
    /// </summary>
    private void OnPlaybackStopped(object? sender, StoppedEventArgs e)
    {
        lock (_lock)
        {
            if (e.Exception != null)
            {
                Console.WriteLine($"播放错误: {e.Exception.Message}");
            }
            else if (_audioFileReader != null)
            {
                double currentPosition = _audioFileReader.CurrentTime.TotalSeconds;
                double totalTime = _audioFileReader.TotalTime.TotalSeconds;
                double timeElapsedSinceStart = (DateTime.Now - _playStartTime).TotalSeconds;

                // 如果当前位置接近总时长并且已经播放了一段时间，则认为是自然结束
                if (currentPosition >= totalTime - 0.5 && timeElapsedSinceStart > 0.5)
                {
                    PlaybackCompleted?.Invoke(this, EventArgs.Empty);
                }
            }
        }
    }

<<<<<<< HEAD
    private static bool _dealThisTick = true;
    private void OnProgressTimerTick(object? sender, EventArgs e) {
        // ReSharper disable once AssignmentInConditionalExpression
        if (_dealThisTick = !_dealThisTick) return;
        if (_audioFileReader == null || _waveOutEvent == null) return;

        PositionChanged?.Invoke(this, _audioFileReader.CurrentTime.TotalSeconds);
    }

    public void PlayWithFade(ulong fadeInDuration)
=======
    /// <summary>
    /// 进度定时器事件处理
    /// </summary>
    private void OnProgressTimerTick(object? sender, EventArgs e)
    {
        lock (_lock)
        {
            if (_audioFileReader == null || _waveOutEvent == null) return;
            PositionChanged?.Invoke(this, _audioFileReader.CurrentTime.TotalSeconds);
        }
    }

    /// <summary>
    /// 带淡入效果的播放
    /// </summary>
    public void PlayWithFade()
>>>>>>> 53dcc420
    {
        lock (_lock)
        {
            _fadeEffect?.BeginFadeIn();
            Play();
        }
    }

<<<<<<< HEAD
    public void StopWithFade(ulong fadeOutDuration)
=======
    /// <summary>
    /// 带淡出效果的停止
    /// </summary>
    public void StopWithFade()
>>>>>>> 53dcc420
    {
        lock (_lock)
        {
            if (_fadeEffect is not { Enabled: true })
            {
                Pause();
                return;
            }

            _fadeEffect.BeginFadeOut();

            _fadeOutTimer = new Timer(_fadeEffect.GetParameter<double>("FadeOutMilliseconds"))
            {
                AutoReset = false,
            };
            _fadeOutTimer.Elapsed += OnFadeOutTimerElapsed;
            _fadeOutTimer.Start();
        }
    }

    /// <summary>
    /// 响应淡出定时器
    /// </summary>
    /// <param name="sender">发送者</param>
    /// <param name="e">事件参数</param>
    private void OnFadeOutTimerElapsed(object? sender, ElapsedEventArgs e) => Dispatcher.UIThread.InvokeAsync(Pause);

    /// <summary>
    /// 添加新效果
    /// </summary>
    public void AddEffect(IAudioEffect effect)
    {
        lock (_lock)
        {
            if (_effectChain == null) return;
            _effectChain.AddEffect(effect);
            RefreshPlayback();
        }
    }

    /// <summary>
    /// 插入新效果（受限版本）
    /// </summary>
    [Obsolete("此方法是不受支持的方法，请使用 AddEffect 方法。他会自动根据优先级管理顺序。",true)]
    public void InsertEffect(int index, IAudioEffect effect)
    {
        lock (_lock)
        {
            if (_effectChain == null) return;

            // 检查优先级是否符合插入位置的要求
            var effects = _effectChain.GetEffects();
            if (index > 0 && effect.Priority < effects[index - 1].Priority)
            {
                throw new InvalidOperationException("插入的效果器优先级低于前一个效果器，违反了优先级规则。");
            }
            if (index < effects.Count && effect.Priority > effects[index].Priority)
            {
                throw new InvalidOperationException("插入的效果器优先级高于后一个效果器，违反了优先级规则。");
            }

            _effectChain.InsertEffect(index, effect);
            RefreshPlayback();
        }
    }
    
    /// <summary>
    /// 移除效果
    /// </summary>
    [Obsolete("此方法计划废弃，因不再通过添加/移除管理效果，而是通过启用/禁用管理。", false)]
    public bool RemoveEffect(string effectName)
    {
        lock (_lock)
        {
            if (!(_effectChain?.RemoveEffect(effectName) ?? false)) return false;
            RefreshPlayback();
            return true;
        }
    }

    /// <summary>
    /// 获取效果实例
    /// </summary>
    public T? GetEffect<T>(string name) where T : class, IAudioEffect
    {
        lock (_lock)
        {
            return _effectChain?.GetEffect<T>(name);
        }
    }

    /// <summary>
    /// 释放所有资源
    /// </summary>
    public void Dispose()
    {
        lock (_lock)
        {
            DisposeCurrentTrack();
            GC.SuppressFinalize(this);
        }
    }
}<|MERGE_RESOLUTION|>--- conflicted
+++ resolved
@@ -347,18 +347,6 @@
         }
     }
 
-<<<<<<< HEAD
-    private static bool _dealThisTick = true;
-    private void OnProgressTimerTick(object? sender, EventArgs e) {
-        // ReSharper disable once AssignmentInConditionalExpression
-        if (_dealThisTick = !_dealThisTick) return;
-        if (_audioFileReader == null || _waveOutEvent == null) return;
-
-        PositionChanged?.Invoke(this, _audioFileReader.CurrentTime.TotalSeconds);
-    }
-
-    public void PlayWithFade(ulong fadeInDuration)
-=======
     /// <summary>
     /// 进度定时器事件处理
     /// </summary>
@@ -375,7 +363,6 @@
     /// 带淡入效果的播放
     /// </summary>
     public void PlayWithFade()
->>>>>>> 53dcc420
     {
         lock (_lock)
         {
@@ -384,14 +371,10 @@
         }
     }
 
-<<<<<<< HEAD
-    public void StopWithFade(ulong fadeOutDuration)
-=======
     /// <summary>
     /// 带淡出效果的停止
     /// </summary>
     public void StopWithFade()
->>>>>>> 53dcc420
     {
         lock (_lock)
         {
