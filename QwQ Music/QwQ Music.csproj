--- conflicted
+++ resolved
@@ -24,14 +24,11 @@
         </PackageReference>
         <PackageReference Include="Avalonia.Xaml.Behaviors" Version="11.2.0.8"/>
         <PackageReference Include="CommunityToolkit.Mvvm" Version="8.4.0"/>
-<<<<<<< HEAD
         <PackageReference Include="Irihi.Ursa" Version="1.8.0"/>
         <PackageReference Include="Irihi.Ursa.Themes.Semi" Version="1.8.0"/>
         <PackageReference Include="Microsoft.Data.Sqlite" Version="9.0.2" />
-=======
         <PackageReference Include="Irihi.Ursa" Version="1.8.1" />
         <PackageReference Include="Irihi.Ursa.Themes.Semi" Version="1.8.1" />
->>>>>>> 53dcc420
         <PackageReference Include="Semi.Avalonia" Version="11.2.1.4"/>
         <PackageReference Include="Semi.Avalonia.DataGrid" Version="11.2.1.4"/>
         <PackageReference Include="Semi.Avalonia.TreeDataGrid" Version="11.0.10.1"/>
@@ -52,6 +49,20 @@
         <Compile Update="Views\DesktopLyricsWindow.axaml.cs">
           <DependentUpon>DesktopLyric.axaml</DependentUpon>
           <SubType>Code</SubType>
+        <TargetFramework>net9.0</TargetFramework>
+        <PackageReference Include="Avalonia" Version="11.2.4" />
+        <PackageReference Include="Avalonia.Controls.DataGrid" Version="11.2.4" />
+        <PackageReference Include="Avalonia.Desktop" Version="11.2.4" />
+        <PackageReference Include="Avalonia.Fonts.Inter" Version="11.2.4" />
+        <PackageReference Include="Avalonia.Diagnostics" Version="11.2.4"/>
+        <PackageReference Include="Irihi.Ursa" Version="1.8.1" />
+        <PackageReference Include="Irihi.Ursa.Themes.Semi" Version="1.8.1" />
+        <PackageReference Include="Microsoft.Data.Sqlite" Version="9.0.2" />
+            <SubType>Code</SubType>
+        </Compile>
+        <Compile Update="Views\DesktopLyricsWindow.axaml.cs">
+          <DependentUpon>DesktopLyric.axaml</DependentUpon>
+          <SubType>Code</SubType>
         </Compile>
     </ItemGroup>
 
